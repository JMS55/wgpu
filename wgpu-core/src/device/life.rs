--- conflicted
+++ resolved
@@ -87,12 +87,9 @@
             render_bundles,
             query_sets,
             destroyed_buffers,
-<<<<<<< HEAD
             tlas_s,
             blas_s,
-=======
             destroyed_textures,
->>>>>>> 0298198a
         } = self;
         buffers.clear();
         staging_buffers.clear();
@@ -321,18 +318,16 @@
                 TempResource::Texture(raw) => {
                     last_resources.textures.insert(raw.as_info().id(), raw);
                 }
-<<<<<<< HEAD
-                TempResource::Tlas(raw) => {
-                    last_resources.tlas_s.insert(raw.as_info().id(), raw);
-                }
-                TempResource::Blas(raw) => {
-                    last_resources.blas_s.insert(raw.as_info().id(), raw);
-=======
                 TempResource::DestroyedTexture(destroyed) => {
                     last_resources
                         .destroyed_textures
                         .insert(destroyed.id, destroyed);
->>>>>>> 0298198a
+                }
+                TempResource::Tlas(raw) => {
+                    last_resources.tlas_s.insert(raw.as_info().id(), raw);
+                }
+                TempResource::Blas(raw) => {
+                    last_resources.blas_s.insert(raw.as_info().id(), raw);
                 }
             }
         }
@@ -440,16 +435,14 @@
             TempResource::Texture(raw) => {
                 resources.textures.insert(raw.as_info().id(), raw);
             }
-<<<<<<< HEAD
+            TempResource::DestroyedTexture(destroyed) => {
+                resources.destroyed_textures.insert(destroyed.id, destroyed);
+            }
             TempResource::Tlas(raw) => {
                 resources.tlas_s.insert(raw.as_info().id(), raw);
             }
             TempResource::Blas(raw) => {
                 resources.blas_s.insert(raw.as_info().id(), raw);
-=======
-            TempResource::DestroyedTexture(destroyed) => {
-                resources.destroyed_textures.insert(destroyed.id, destroyed);
->>>>>>> 0298198a
             }
         }
     }
