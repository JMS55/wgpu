--- conflicted
+++ resolved
@@ -1679,11 +1679,7 @@
                         },
                     )
                 }
-<<<<<<< HEAD
                 Bt::AccelerationStructure => (None, WritableStorage::No),
-=======
-                Bt::AccelerationStructure => todo!(),
->>>>>>> cf8e11ef
             };
 
             // Validate the count parameter
@@ -2191,11 +2187,7 @@
             buffers: &hal_buffers,
             samplers: &hal_samplers,
             textures: &hal_textures,
-<<<<<<< HEAD
             acceleration_structures: &hal_tlas_s,
-=======
-            acceleration_structures: &[],
->>>>>>> cf8e11ef
         };
         let raw = unsafe {
             self.raw
