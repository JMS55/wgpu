--- conflicted
+++ resolved
@@ -632,17 +632,6 @@
 
     pub fn surface_drop(&self, id: SurfaceId) {
         profiling::scope!("Surface::drop");
-<<<<<<< HEAD
-        let surface = self.surfaces.unregister(id);
-        if let Ok(surface) = Arc::try_unwrap(surface.unwrap()) {
-            self.instance.destroy_surface(surface);
-        } else {
-            panic!("Surface cannot be destroyed because is still in use");
-        }
-=======
-        let mut token = Token::root();
-        let (surface, _) = self.surfaces.unregister(id, &mut token);
-        let mut surface = surface.unwrap();
 
         fn unconfigure<G: GlobalIdentityHandlerFactory, A: HalApi>(
             global: &Global<G>,
@@ -652,25 +641,29 @@
             let hub = HalApi::hub(global);
             hub.surface_unconfigure(present.device_id.value, surface);
         }
-
-        if let Some(present) = surface.presentation.take() {
-            match present.backend() {
-                #[cfg(all(feature = "vulkan", not(target_arch = "wasm32")))]
-                Backend::Vulkan => unconfigure(self, surface.vulkan.as_mut().unwrap(), &present),
-                #[cfg(all(feature = "metal", any(target_os = "macos", target_os = "ios")))]
-                Backend::Metal => unconfigure(self, surface.metal.as_mut().unwrap(), &present),
-                #[cfg(all(feature = "dx12", windows))]
-                Backend::Dx12 => unconfigure(self, surface.dx12.as_mut().unwrap(), &present),
-                #[cfg(all(feature = "dx11", windows))]
-                Backend::Dx11 => unconfigure(self, surface.dx11.as_mut().unwrap(), &present),
-                #[cfg(feature = "gles")]
-                Backend::Gl => unconfigure(self, surface.gl.as_mut().unwrap(), &present),
-                _ => unreachable!(),
-            }
-        }
-
-        self.instance.destroy_surface(surface);
->>>>>>> 7fd129a5
+        
+        let surface = self.surfaces.unregister(id);
+        if let Ok(surface) = Arc::try_unwrap(surface.unwrap()) {
+          if let Some(present) = surface.presentation.lock().take() {
+              match present.backend() {
+                  #[cfg(all(feature = "vulkan", not(target_arch = "wasm32")))]
+                  Backend::Vulkan => unconfigure(self, surface.vulkan.as_mut().unwrap(), &present),
+                  #[cfg(all(feature = "metal", any(target_os = "macos", target_os = "ios")))]
+                  Backend::Metal => unconfigure(self, surface.metal.as_mut().unwrap(), &present),
+                  #[cfg(all(feature = "dx12", windows))]
+                  Backend::Dx12 => unconfigure(self, surface.dx12.as_mut().unwrap(), &present),
+                  #[cfg(all(feature = "dx11", windows))]
+                  Backend::Dx11 => unconfigure(self, surface.dx11.as_mut().unwrap(), &present),
+                  #[cfg(feature = "gles")]
+                  Backend::Gl => unconfigure(self, surface.gl.as_mut().unwrap(), &present),
+                  _ => unreachable!(),
+              }
+          }
+
+          self.instance.destroy_surface(surface);
+        } else {
+            panic!("Surface cannot be destroyed because is still in use");
+        }
     }
 
     fn enumerate<A: HalApi>(
