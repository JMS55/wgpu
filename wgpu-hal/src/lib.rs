--- conflicted
+++ resolved
@@ -760,21 +760,11 @@
         const BOTTOM_LEVEL_ACCELERATION_STRUCTURE_INPUT = 1 << 11;
         const TOP_LEVEL_ACCELERATION_STRUCTURE_INPUT = 1 << 12;
         /// The combination of states that a buffer may be in _at the same time_.
-<<<<<<< HEAD
-        const INCLUSIVE = Self::MAP_READ.bits | Self::COPY_SRC.bits |
-            Self::INDEX.bits | Self::VERTEX.bits | Self::UNIFORM.bits |
-            Self::STORAGE_READ.bits | Self::INDIRECT.bits |
-            Self::BOTTOM_LEVEL_ACCELERATION_STRUCTURE_INPUT.bits | Self::TOP_LEVEL_ACCELERATION_STRUCTURE_INPUT.bits;
-        /// The combination of states that a buffer must exclusively be in.
-        const EXCLUSIVE = Self::MAP_WRITE.bits | Self::COPY_DST.bits |
-            Self::STORAGE_READ_WRITE.bits | Self::ACCELERATION_STRUCTURE_SCRATCH.bits;
-=======
         const INCLUSIVE = Self::MAP_READ.bits() | Self::COPY_SRC.bits() |
             Self::INDEX.bits() | Self::VERTEX.bits() | Self::UNIFORM.bits() |
-            Self::STORAGE_READ.bits() | Self::INDIRECT.bits();
+            Self::STORAGE_READ.bits() | Self::INDIRECT.bits() | Self::BOTTOM_LEVEL_ACCELERATION_STRUCTURE_INPUT.bits() | Self::TOP_LEVEL_ACCELERATION_STRUCTURE_INPUT.bits();
         /// The combination of states that a buffer must exclusively be in.
-        const EXCLUSIVE = Self::MAP_WRITE.bits() | Self::COPY_DST.bits() | Self::STORAGE_READ_WRITE.bits();
->>>>>>> 66c029f1
+        const EXCLUSIVE = Self::MAP_WRITE.bits() | Self::COPY_DST.bits() | Self::STORAGE_READ_WRITE.bits() | Self::ACCELERATION_STRUCTURE_SCRATCH.bits();
         /// The combination of all usages that the are guaranteed to be be ordered by the hardware.
         /// If a usage is ordered, then if the buffer state doesn't change between draw calls, there
         /// are no barriers needed for synchronization.
@@ -1483,6 +1473,7 @@
 pub type AccelerationStructureGeometryFlags = wgt::AccelerationStructureGeometryFlags;
 
 bitflags::bitflags! {
+    #[derive(Clone, Copy, Debug, PartialEq, Eq, Hash)]
     pub struct AccelerationStructureUses: u8 {
         // For blas used as input for tlas
         const BUILD_INPUT = 1 << 0;
