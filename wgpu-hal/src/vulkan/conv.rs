use ash::vk;

impl super::PrivateCapabilities {
    pub fn map_texture_format(&self, format: wgt::TextureFormat) -> vk::Format {
        use ash::vk::Format as F;
        use wgt::TextureFormat as Tf;
        use wgt::{AstcBlock, AstcChannel};
        match format {
            Tf::R8Unorm => F::R8_UNORM,
            Tf::R8Snorm => F::R8_SNORM,
            Tf::R8Uint => F::R8_UINT,
            Tf::R8Sint => F::R8_SINT,
            Tf::R16Uint => F::R16_UINT,
            Tf::R16Sint => F::R16_SINT,
            Tf::R16Unorm => F::R16_UNORM,
            Tf::R16Snorm => F::R16_SNORM,
            Tf::R16Float => F::R16_SFLOAT,
            Tf::Rg8Unorm => F::R8G8_UNORM,
            Tf::Rg8Snorm => F::R8G8_SNORM,
            Tf::Rg8Uint => F::R8G8_UINT,
            Tf::Rg8Sint => F::R8G8_SINT,
            Tf::Rg16Unorm => F::R16G16_UNORM,
            Tf::Rg16Snorm => F::R16G16_SNORM,
            Tf::R32Uint => F::R32_UINT,
            Tf::R32Sint => F::R32_SINT,
            Tf::R32Float => F::R32_SFLOAT,
            Tf::Rg16Uint => F::R16G16_UINT,
            Tf::Rg16Sint => F::R16G16_SINT,
            Tf::Rg16Float => F::R16G16_SFLOAT,
            Tf::Rgba8Unorm => F::R8G8B8A8_UNORM,
            Tf::Rgba8UnormSrgb => F::R8G8B8A8_SRGB,
            Tf::Bgra8UnormSrgb => F::B8G8R8A8_SRGB,
            Tf::Rgba8Snorm => F::R8G8B8A8_SNORM,
            Tf::Bgra8Unorm => F::B8G8R8A8_UNORM,
            Tf::Rgba8Uint => F::R8G8B8A8_UINT,
            Tf::Rgba8Sint => F::R8G8B8A8_SINT,
            Tf::Rgb10a2Uint => F::A2B10G10R10_UINT_PACK32,
            Tf::Rgb10a2Unorm => F::A2B10G10R10_UNORM_PACK32,
            Tf::Rg11b10Ufloat => F::B10G11R11_UFLOAT_PACK32,
            Tf::R64Uint => F::R64_UINT,
            Tf::Rg32Uint => F::R32G32_UINT,
            Tf::Rg32Sint => F::R32G32_SINT,
            Tf::Rg32Float => F::R32G32_SFLOAT,
            Tf::Rgba16Uint => F::R16G16B16A16_UINT,
            Tf::Rgba16Sint => F::R16G16B16A16_SINT,
            Tf::Rgba16Unorm => F::R16G16B16A16_UNORM,
            Tf::Rgba16Snorm => F::R16G16B16A16_SNORM,
            Tf::Rgba16Float => F::R16G16B16A16_SFLOAT,
            Tf::Rgba32Uint => F::R32G32B32A32_UINT,
            Tf::Rgba32Sint => F::R32G32B32A32_SINT,
            Tf::Rgba32Float => F::R32G32B32A32_SFLOAT,
            Tf::Depth32Float => F::D32_SFLOAT,
            Tf::Depth32FloatStencil8 => F::D32_SFLOAT_S8_UINT,
            Tf::Depth24Plus => {
                if self.texture_d24 {
                    F::X8_D24_UNORM_PACK32
                } else {
                    F::D32_SFLOAT
                }
            }
            Tf::Depth24PlusStencil8 => {
                if self.texture_d24_s8 {
                    F::D24_UNORM_S8_UINT
                } else {
                    F::D32_SFLOAT_S8_UINT
                }
            }
            Tf::Stencil8 => {
                if self.texture_s8 {
                    F::S8_UINT
                } else if self.texture_d24_s8 {
                    F::D24_UNORM_S8_UINT
                } else {
                    F::D32_SFLOAT_S8_UINT
                }
            }
            Tf::Depth16Unorm => F::D16_UNORM,
            Tf::NV12 => F::G8_B8R8_2PLANE_420_UNORM,
            Tf::Rgb9e5Ufloat => F::E5B9G9R9_UFLOAT_PACK32,
            Tf::Bc1RgbaUnorm => F::BC1_RGBA_UNORM_BLOCK,
            Tf::Bc1RgbaUnormSrgb => F::BC1_RGBA_SRGB_BLOCK,
            Tf::Bc2RgbaUnorm => F::BC2_UNORM_BLOCK,
            Tf::Bc2RgbaUnormSrgb => F::BC2_SRGB_BLOCK,
            Tf::Bc3RgbaUnorm => F::BC3_UNORM_BLOCK,
            Tf::Bc3RgbaUnormSrgb => F::BC3_SRGB_BLOCK,
            Tf::Bc4RUnorm => F::BC4_UNORM_BLOCK,
            Tf::Bc4RSnorm => F::BC4_SNORM_BLOCK,
            Tf::Bc5RgUnorm => F::BC5_UNORM_BLOCK,
            Tf::Bc5RgSnorm => F::BC5_SNORM_BLOCK,
            Tf::Bc6hRgbUfloat => F::BC6H_UFLOAT_BLOCK,
            Tf::Bc6hRgbFloat => F::BC6H_SFLOAT_BLOCK,
            Tf::Bc7RgbaUnorm => F::BC7_UNORM_BLOCK,
            Tf::Bc7RgbaUnormSrgb => F::BC7_SRGB_BLOCK,
            Tf::Etc2Rgb8Unorm => F::ETC2_R8G8B8_UNORM_BLOCK,
            Tf::Etc2Rgb8UnormSrgb => F::ETC2_R8G8B8_SRGB_BLOCK,
            Tf::Etc2Rgb8A1Unorm => F::ETC2_R8G8B8A1_UNORM_BLOCK,
            Tf::Etc2Rgb8A1UnormSrgb => F::ETC2_R8G8B8A1_SRGB_BLOCK,
            Tf::Etc2Rgba8Unorm => F::ETC2_R8G8B8A8_UNORM_BLOCK,
            Tf::Etc2Rgba8UnormSrgb => F::ETC2_R8G8B8A8_SRGB_BLOCK,
            Tf::EacR11Unorm => F::EAC_R11_UNORM_BLOCK,
            Tf::EacR11Snorm => F::EAC_R11_SNORM_BLOCK,
            Tf::EacRg11Unorm => F::EAC_R11G11_UNORM_BLOCK,
            Tf::EacRg11Snorm => F::EAC_R11G11_SNORM_BLOCK,
            Tf::Astc { block, channel } => match channel {
                AstcChannel::Unorm => match block {
                    AstcBlock::B4x4 => F::ASTC_4X4_UNORM_BLOCK,
                    AstcBlock::B5x4 => F::ASTC_5X4_UNORM_BLOCK,
                    AstcBlock::B5x5 => F::ASTC_5X5_UNORM_BLOCK,
                    AstcBlock::B6x5 => F::ASTC_6X5_UNORM_BLOCK,
                    AstcBlock::B6x6 => F::ASTC_6X6_UNORM_BLOCK,
                    AstcBlock::B8x5 => F::ASTC_8X5_UNORM_BLOCK,
                    AstcBlock::B8x6 => F::ASTC_8X6_UNORM_BLOCK,
                    AstcBlock::B8x8 => F::ASTC_8X8_UNORM_BLOCK,
                    AstcBlock::B10x5 => F::ASTC_10X5_UNORM_BLOCK,
                    AstcBlock::B10x6 => F::ASTC_10X6_UNORM_BLOCK,
                    AstcBlock::B10x8 => F::ASTC_10X8_UNORM_BLOCK,
                    AstcBlock::B10x10 => F::ASTC_10X10_UNORM_BLOCK,
                    AstcBlock::B12x10 => F::ASTC_12X10_UNORM_BLOCK,
                    AstcBlock::B12x12 => F::ASTC_12X12_UNORM_BLOCK,
                },
                AstcChannel::UnormSrgb => match block {
                    AstcBlock::B4x4 => F::ASTC_4X4_SRGB_BLOCK,
                    AstcBlock::B5x4 => F::ASTC_5X4_SRGB_BLOCK,
                    AstcBlock::B5x5 => F::ASTC_5X5_SRGB_BLOCK,
                    AstcBlock::B6x5 => F::ASTC_6X5_SRGB_BLOCK,
                    AstcBlock::B6x6 => F::ASTC_6X6_SRGB_BLOCK,
                    AstcBlock::B8x5 => F::ASTC_8X5_SRGB_BLOCK,
                    AstcBlock::B8x6 => F::ASTC_8X6_SRGB_BLOCK,
                    AstcBlock::B8x8 => F::ASTC_8X8_SRGB_BLOCK,
                    AstcBlock::B10x5 => F::ASTC_10X5_SRGB_BLOCK,
                    AstcBlock::B10x6 => F::ASTC_10X6_SRGB_BLOCK,
                    AstcBlock::B10x8 => F::ASTC_10X8_SRGB_BLOCK,
                    AstcBlock::B10x10 => F::ASTC_10X10_SRGB_BLOCK,
                    AstcBlock::B12x10 => F::ASTC_12X10_SRGB_BLOCK,
                    AstcBlock::B12x12 => F::ASTC_12X12_SRGB_BLOCK,
                },
                AstcChannel::Hdr => match block {
                    AstcBlock::B4x4 => F::ASTC_4X4_SFLOAT_BLOCK_EXT,
                    AstcBlock::B5x4 => F::ASTC_5X4_SFLOAT_BLOCK_EXT,
                    AstcBlock::B5x5 => F::ASTC_5X5_SFLOAT_BLOCK_EXT,
                    AstcBlock::B6x5 => F::ASTC_6X5_SFLOAT_BLOCK_EXT,
                    AstcBlock::B6x6 => F::ASTC_6X6_SFLOAT_BLOCK_EXT,
                    AstcBlock::B8x5 => F::ASTC_8X5_SFLOAT_BLOCK_EXT,
                    AstcBlock::B8x6 => F::ASTC_8X6_SFLOAT_BLOCK_EXT,
                    AstcBlock::B8x8 => F::ASTC_8X8_SFLOAT_BLOCK_EXT,
                    AstcBlock::B10x5 => F::ASTC_10X5_SFLOAT_BLOCK_EXT,
                    AstcBlock::B10x6 => F::ASTC_10X6_SFLOAT_BLOCK_EXT,
                    AstcBlock::B10x8 => F::ASTC_10X8_SFLOAT_BLOCK_EXT,
                    AstcBlock::B10x10 => F::ASTC_10X10_SFLOAT_BLOCK_EXT,
                    AstcBlock::B12x10 => F::ASTC_12X10_SFLOAT_BLOCK_EXT,
                    AstcBlock::B12x12 => F::ASTC_12X12_SFLOAT_BLOCK_EXT,
                },
            },
        }
    }
}

pub fn map_vk_surface_formats(sf: vk::SurfaceFormatKHR) -> Option<wgt::TextureFormat> {
    use ash::vk::Format as F;
    use wgt::TextureFormat as Tf;
    // List we care about pulled from https://vulkan.gpuinfo.org/listsurfaceformats.php
    Some(match sf.color_space {
        vk::ColorSpaceKHR::SRGB_NONLINEAR => match sf.format {
            F::B8G8R8A8_UNORM => Tf::Bgra8Unorm,
            F::B8G8R8A8_SRGB => Tf::Bgra8UnormSrgb,
            F::R8G8B8A8_SNORM => Tf::Rgba8Snorm,
            F::R8G8B8A8_UNORM => Tf::Rgba8Unorm,
            F::R8G8B8A8_SRGB => Tf::Rgba8UnormSrgb,
            _ => return None,
        },
        vk::ColorSpaceKHR::EXTENDED_SRGB_LINEAR_EXT => match sf.format {
            F::R16G16B16A16_SFLOAT => Tf::Rgba16Float,
            F::R16G16B16A16_SNORM => Tf::Rgba16Snorm,
            F::R16G16B16A16_UNORM => Tf::Rgba16Unorm,
            F::A2B10G10R10_UNORM_PACK32 => Tf::Rgb10a2Unorm,
            _ => return None,
        },
        _ => return None,
    })
}

impl crate::Attachment<'_, super::TextureView> {
    pub(super) fn make_attachment_key(
        &self,
        ops: crate::AttachmentOps,
        caps: &super::PrivateCapabilities,
    ) -> super::AttachmentKey {
        super::AttachmentKey {
            format: caps.map_texture_format(self.view.attachment.view_format),
            layout: derive_image_layout(self.usage, self.view.attachment.view_format),
            ops,
        }
    }
}

impl crate::ColorAttachment<'_, super::TextureView> {
    pub(super) unsafe fn make_vk_clear_color(&self) -> vk::ClearColorValue {
        let cv = &self.clear_value;
        match self
            .target
            .view
            .attachment
            .view_format
            .sample_type(None, None)
            .unwrap()
        {
            wgt::TextureSampleType::Float { .. } => vk::ClearColorValue {
                float32: [cv.r as f32, cv.g as f32, cv.b as f32, cv.a as f32],
            },
            wgt::TextureSampleType::Sint => vk::ClearColorValue {
                int32: [cv.r as i32, cv.g as i32, cv.b as i32, cv.a as i32],
            },
            wgt::TextureSampleType::Uint => vk::ClearColorValue {
                uint32: [cv.r as u32, cv.g as u32, cv.b as u32, cv.a as u32],
            },
            wgt::TextureSampleType::Depth => unreachable!(),
        }
    }
}

pub fn derive_image_layout(
    usage: wgt::TextureUses,
    format: wgt::TextureFormat,
) -> vk::ImageLayout {
    // Note: depth textures are always sampled with RODS layout
    let is_color = !format.is_depth_stencil_format();
    match usage {
        wgt::TextureUses::UNINITIALIZED => vk::ImageLayout::UNDEFINED,
        wgt::TextureUses::COPY_SRC => vk::ImageLayout::TRANSFER_SRC_OPTIMAL,
        wgt::TextureUses::COPY_DST => vk::ImageLayout::TRANSFER_DST_OPTIMAL,
        wgt::TextureUses::RESOURCE if is_color => vk::ImageLayout::SHADER_READ_ONLY_OPTIMAL,
        wgt::TextureUses::COLOR_TARGET => vk::ImageLayout::COLOR_ATTACHMENT_OPTIMAL,
        wgt::TextureUses::DEPTH_STENCIL_WRITE => {
            vk::ImageLayout::DEPTH_STENCIL_ATTACHMENT_OPTIMAL
        }
        _ => {
            if usage == wgt::TextureUses::PRESENT {
                vk::ImageLayout::PRESENT_SRC_KHR
            } else if is_color {
                vk::ImageLayout::GENERAL
            } else {
                vk::ImageLayout::DEPTH_STENCIL_READ_ONLY_OPTIMAL
            }
        }
    }
}

pub fn map_texture_usage(usage: wgt::TextureUses) -> vk::ImageUsageFlags {
    let mut flags = vk::ImageUsageFlags::empty();
    if usage.contains(wgt::TextureUses::COPY_SRC) {
        flags |= vk::ImageUsageFlags::TRANSFER_SRC;
    }
    if usage.contains(wgt::TextureUses::COPY_DST) {
        flags |= vk::ImageUsageFlags::TRANSFER_DST;
    }
    if usage.contains(wgt::TextureUses::RESOURCE) {
        flags |= vk::ImageUsageFlags::SAMPLED;
    }
    if usage.contains(wgt::TextureUses::COLOR_TARGET) {
        flags |= vk::ImageUsageFlags::COLOR_ATTACHMENT;
    }
    if usage.intersects(
        wgt::TextureUses::DEPTH_STENCIL_READ | wgt::TextureUses::DEPTH_STENCIL_WRITE,
    ) {
        flags |= vk::ImageUsageFlags::DEPTH_STENCIL_ATTACHMENT;
    }
    if usage.intersects(
<<<<<<< HEAD
        wgt::TextureUses::STORAGE_READ_ONLY
            | wgt::TextureUses::STORAGE_WRITE_ONLY
            | wgt::TextureUses::STORAGE_READ_WRITE,
=======
        crate::TextureUses::STORAGE_READ_ONLY
            | crate::TextureUses::STORAGE_WRITE_ONLY
            | crate::TextureUses::STORAGE_READ_WRITE
            | crate::TextureUses::STORAGE_ATOMIC,
>>>>>>> fb3cb547
    ) {
        flags |= vk::ImageUsageFlags::STORAGE;
    }
    flags
}

pub fn map_texture_usage_to_barrier(
    usage: wgt::TextureUses,
) -> (vk::PipelineStageFlags, vk::AccessFlags) {
    let mut stages = vk::PipelineStageFlags::empty();
    let mut access = vk::AccessFlags::empty();
    let shader_stages = vk::PipelineStageFlags::VERTEX_SHADER
        | vk::PipelineStageFlags::FRAGMENT_SHADER
        | vk::PipelineStageFlags::COMPUTE_SHADER;

    if usage.contains(wgt::TextureUses::COPY_SRC) {
        stages |= vk::PipelineStageFlags::TRANSFER;
        access |= vk::AccessFlags::TRANSFER_READ;
    }
    if usage.contains(wgt::TextureUses::COPY_DST) {
        stages |= vk::PipelineStageFlags::TRANSFER;
        access |= vk::AccessFlags::TRANSFER_WRITE;
    }
    if usage.contains(wgt::TextureUses::RESOURCE) {
        stages |= shader_stages;
        access |= vk::AccessFlags::SHADER_READ;
    }
    if usage.contains(wgt::TextureUses::COLOR_TARGET) {
        stages |= vk::PipelineStageFlags::COLOR_ATTACHMENT_OUTPUT;
        access |= vk::AccessFlags::COLOR_ATTACHMENT_READ | vk::AccessFlags::COLOR_ATTACHMENT_WRITE;
    }
    if usage.intersects(wgt::TextureUses::DEPTH_STENCIL_READ) {
        stages |= vk::PipelineStageFlags::EARLY_FRAGMENT_TESTS
            | vk::PipelineStageFlags::LATE_FRAGMENT_TESTS;
        access |= vk::AccessFlags::DEPTH_STENCIL_ATTACHMENT_READ;
    }
    if usage.intersects(wgt::TextureUses::DEPTH_STENCIL_WRITE) {
        stages |= vk::PipelineStageFlags::EARLY_FRAGMENT_TESTS
            | vk::PipelineStageFlags::LATE_FRAGMENT_TESTS;
        access |= vk::AccessFlags::DEPTH_STENCIL_ATTACHMENT_READ
            | vk::AccessFlags::DEPTH_STENCIL_ATTACHMENT_WRITE;
    }
<<<<<<< HEAD
    if usage
        .intersects(wgt::TextureUses::STORAGE_READ_ONLY | wgt::TextureUses::STORAGE_READ_WRITE)
    {
        stages |= shader_stages;
        access |= vk::AccessFlags::SHADER_READ;
    }
    if usage
        .intersects(wgt::TextureUses::STORAGE_WRITE_ONLY | wgt::TextureUses::STORAGE_READ_WRITE)
    {
=======
    if usage.intersects(
        crate::TextureUses::STORAGE_READ_ONLY
            | crate::TextureUses::STORAGE_READ_WRITE
            | crate::TextureUses::STORAGE_ATOMIC,
    ) {
        stages |= shader_stages;
        access |= vk::AccessFlags::SHADER_READ;
    }
    if usage.intersects(
        crate::TextureUses::STORAGE_WRITE_ONLY
            | crate::TextureUses::STORAGE_READ_WRITE
            | crate::TextureUses::STORAGE_ATOMIC,
    ) {
>>>>>>> fb3cb547
        stages |= shader_stages;
        access |= vk::AccessFlags::SHADER_WRITE;
    }

    if usage == wgt::TextureUses::UNINITIALIZED || usage == wgt::TextureUses::PRESENT {
        (
            vk::PipelineStageFlags::TOP_OF_PIPE,
            vk::AccessFlags::empty(),
        )
    } else {
        (stages, access)
    }
}

pub fn map_vk_image_usage(usage: vk::ImageUsageFlags) -> wgt::TextureUses {
    let mut bits = wgt::TextureUses::empty();
    if usage.contains(vk::ImageUsageFlags::TRANSFER_SRC) {
        bits |= wgt::TextureUses::COPY_SRC;
    }
    if usage.contains(vk::ImageUsageFlags::TRANSFER_DST) {
        bits |= wgt::TextureUses::COPY_DST;
    }
    if usage.contains(vk::ImageUsageFlags::SAMPLED) {
        bits |= wgt::TextureUses::RESOURCE;
    }
    if usage.contains(vk::ImageUsageFlags::COLOR_ATTACHMENT) {
        bits |= wgt::TextureUses::COLOR_TARGET;
    }
    if usage.contains(vk::ImageUsageFlags::DEPTH_STENCIL_ATTACHMENT) {
        bits |= wgt::TextureUses::DEPTH_STENCIL_READ | wgt::TextureUses::DEPTH_STENCIL_WRITE;
    }
    if usage.contains(vk::ImageUsageFlags::STORAGE) {
<<<<<<< HEAD
        bits |= wgt::TextureUses::STORAGE_READ_ONLY
            | wgt::TextureUses::STORAGE_WRITE_ONLY
            | wgt::TextureUses::STORAGE_READ_WRITE;
=======
        bits |= crate::TextureUses::STORAGE_READ_ONLY
            | crate::TextureUses::STORAGE_WRITE_ONLY
            | crate::TextureUses::STORAGE_READ_WRITE
            | crate::TextureUses::STORAGE_ATOMIC;
>>>>>>> fb3cb547
    }
    bits
}

pub fn map_texture_dimension(dim: wgt::TextureDimension) -> vk::ImageType {
    match dim {
        wgt::TextureDimension::D1 => vk::ImageType::TYPE_1D,
        wgt::TextureDimension::D2 => vk::ImageType::TYPE_2D,
        wgt::TextureDimension::D3 => vk::ImageType::TYPE_3D,
    }
}

pub fn map_index_format(index_format: wgt::IndexFormat) -> vk::IndexType {
    match index_format {
        wgt::IndexFormat::Uint16 => vk::IndexType::UINT16,
        wgt::IndexFormat::Uint32 => vk::IndexType::UINT32,
    }
}

pub fn map_vertex_format(vertex_format: wgt::VertexFormat) -> vk::Format {
    use wgt::VertexFormat as Vf;
    match vertex_format {
        Vf::Uint8 => vk::Format::R8_UINT,
        Vf::Uint8x2 => vk::Format::R8G8_UINT,
        Vf::Uint8x4 => vk::Format::R8G8B8A8_UINT,
        Vf::Sint8 => vk::Format::R8_SINT,
        Vf::Sint8x2 => vk::Format::R8G8_SINT,
        Vf::Sint8x4 => vk::Format::R8G8B8A8_SINT,
        Vf::Unorm8 => vk::Format::R8_UNORM,
        Vf::Unorm8x2 => vk::Format::R8G8_UNORM,
        Vf::Unorm8x4 => vk::Format::R8G8B8A8_UNORM,
        Vf::Snorm8 => vk::Format::R8_SNORM,
        Vf::Snorm8x2 => vk::Format::R8G8_SNORM,
        Vf::Snorm8x4 => vk::Format::R8G8B8A8_SNORM,
        Vf::Uint16 => vk::Format::R16_UINT,
        Vf::Uint16x2 => vk::Format::R16G16_UINT,
        Vf::Uint16x4 => vk::Format::R16G16B16A16_UINT,
        Vf::Sint16 => vk::Format::R16_SINT,
        Vf::Sint16x2 => vk::Format::R16G16_SINT,
        Vf::Sint16x4 => vk::Format::R16G16B16A16_SINT,
        Vf::Unorm16 => vk::Format::R16_UNORM,
        Vf::Unorm16x2 => vk::Format::R16G16_UNORM,
        Vf::Unorm16x4 => vk::Format::R16G16B16A16_UNORM,
        Vf::Snorm16 => vk::Format::R16_SNORM,
        Vf::Snorm16x2 => vk::Format::R16G16_SNORM,
        Vf::Snorm16x4 => vk::Format::R16G16B16A16_SNORM,
        Vf::Float16 => vk::Format::R16_SFLOAT,
        Vf::Float16x2 => vk::Format::R16G16_SFLOAT,
        Vf::Float16x4 => vk::Format::R16G16B16A16_SFLOAT,
        Vf::Float32 => vk::Format::R32_SFLOAT,
        Vf::Float32x2 => vk::Format::R32G32_SFLOAT,
        Vf::Float32x3 => vk::Format::R32G32B32_SFLOAT,
        Vf::Float32x4 => vk::Format::R32G32B32A32_SFLOAT,
        Vf::Uint32 => vk::Format::R32_UINT,
        Vf::Uint32x2 => vk::Format::R32G32_UINT,
        Vf::Uint32x3 => vk::Format::R32G32B32_UINT,
        Vf::Uint32x4 => vk::Format::R32G32B32A32_UINT,
        Vf::Sint32 => vk::Format::R32_SINT,
        Vf::Sint32x2 => vk::Format::R32G32_SINT,
        Vf::Sint32x3 => vk::Format::R32G32B32_SINT,
        Vf::Sint32x4 => vk::Format::R32G32B32A32_SINT,
        Vf::Float64 => vk::Format::R64_SFLOAT,
        Vf::Float64x2 => vk::Format::R64G64_SFLOAT,
        Vf::Float64x3 => vk::Format::R64G64B64_SFLOAT,
        Vf::Float64x4 => vk::Format::R64G64B64A64_SFLOAT,
        Vf::Unorm10_10_10_2 => vk::Format::A2B10G10R10_UNORM_PACK32,
        Vf::Unorm8x4Bgra => vk::Format::B8G8R8A8_UNORM,
    }
}

pub fn map_aspects(aspects: crate::FormatAspects) -> vk::ImageAspectFlags {
    let mut flags = vk::ImageAspectFlags::empty();
    if aspects.contains(crate::FormatAspects::COLOR) {
        flags |= vk::ImageAspectFlags::COLOR;
    }
    if aspects.contains(crate::FormatAspects::DEPTH) {
        flags |= vk::ImageAspectFlags::DEPTH;
    }
    if aspects.contains(crate::FormatAspects::STENCIL) {
        flags |= vk::ImageAspectFlags::STENCIL;
    }
    if aspects.contains(crate::FormatAspects::PLANE_0) {
        flags |= vk::ImageAspectFlags::PLANE_0;
    }
    if aspects.contains(crate::FormatAspects::PLANE_1) {
        flags |= vk::ImageAspectFlags::PLANE_1;
    }
    if aspects.contains(crate::FormatAspects::PLANE_2) {
        flags |= vk::ImageAspectFlags::PLANE_2;
    }
    flags
}

pub fn map_attachment_ops(
    op: crate::AttachmentOps,
) -> (vk::AttachmentLoadOp, vk::AttachmentStoreOp) {
    let load_op = if op.contains(crate::AttachmentOps::LOAD) {
        vk::AttachmentLoadOp::LOAD
    } else {
        vk::AttachmentLoadOp::CLEAR
    };
    let store_op = if op.contains(crate::AttachmentOps::STORE) {
        vk::AttachmentStoreOp::STORE
    } else {
        vk::AttachmentStoreOp::DONT_CARE
    };
    (load_op, store_op)
}

pub fn map_present_mode(mode: wgt::PresentMode) -> vk::PresentModeKHR {
    match mode {
        wgt::PresentMode::Immediate => vk::PresentModeKHR::IMMEDIATE,
        wgt::PresentMode::Mailbox => vk::PresentModeKHR::MAILBOX,
        wgt::PresentMode::Fifo => vk::PresentModeKHR::FIFO,
        wgt::PresentMode::FifoRelaxed => vk::PresentModeKHR::FIFO_RELAXED,
        wgt::PresentMode::AutoNoVsync | wgt::PresentMode::AutoVsync => {
            unreachable!("Cannot create swapchain with Auto PresentationMode")
        }
    }
}

pub fn map_vk_present_mode(mode: vk::PresentModeKHR) -> Option<wgt::PresentMode> {
    if mode == vk::PresentModeKHR::IMMEDIATE {
        Some(wgt::PresentMode::Immediate)
    } else if mode == vk::PresentModeKHR::MAILBOX {
        Some(wgt::PresentMode::Mailbox)
    } else if mode == vk::PresentModeKHR::FIFO {
        Some(wgt::PresentMode::Fifo)
    } else if mode == vk::PresentModeKHR::FIFO_RELAXED {
        Some(wgt::PresentMode::FifoRelaxed)
    } else {
        log::warn!("Unrecognized present mode {:?}", mode);
        None
    }
}

pub fn map_composite_alpha_mode(mode: wgt::CompositeAlphaMode) -> vk::CompositeAlphaFlagsKHR {
    match mode {
        wgt::CompositeAlphaMode::Opaque => vk::CompositeAlphaFlagsKHR::OPAQUE,
        wgt::CompositeAlphaMode::PreMultiplied => vk::CompositeAlphaFlagsKHR::PRE_MULTIPLIED,
        wgt::CompositeAlphaMode::PostMultiplied => vk::CompositeAlphaFlagsKHR::POST_MULTIPLIED,
        wgt::CompositeAlphaMode::Inherit => vk::CompositeAlphaFlagsKHR::INHERIT,
        wgt::CompositeAlphaMode::Auto => unreachable!(),
    }
}

pub fn map_vk_composite_alpha(flags: vk::CompositeAlphaFlagsKHR) -> Vec<wgt::CompositeAlphaMode> {
    let mut modes = Vec::new();
    if flags.contains(vk::CompositeAlphaFlagsKHR::OPAQUE) {
        modes.push(wgt::CompositeAlphaMode::Opaque);
    }
    if flags.contains(vk::CompositeAlphaFlagsKHR::PRE_MULTIPLIED) {
        modes.push(wgt::CompositeAlphaMode::PreMultiplied);
    }
    if flags.contains(vk::CompositeAlphaFlagsKHR::POST_MULTIPLIED) {
        modes.push(wgt::CompositeAlphaMode::PostMultiplied);
    }
    if flags.contains(vk::CompositeAlphaFlagsKHR::INHERIT) {
        modes.push(wgt::CompositeAlphaMode::Inherit);
    }
    modes
}

pub fn map_buffer_usage(usage: wgt::BufferUses) -> vk::BufferUsageFlags {
    let mut flags = vk::BufferUsageFlags::empty();
    if usage.contains(wgt::BufferUses::COPY_SRC) {
        flags |= vk::BufferUsageFlags::TRANSFER_SRC;
    }
    if usage.contains(wgt::BufferUses::COPY_DST) {
        flags |= vk::BufferUsageFlags::TRANSFER_DST;
    }
    if usage.contains(wgt::BufferUses::UNIFORM) {
        flags |= vk::BufferUsageFlags::UNIFORM_BUFFER;
    }
    if usage.intersects(wgt::BufferUses::STORAGE_READ_ONLY | wgt::BufferUses::STORAGE_READ_WRITE) {
        flags |= vk::BufferUsageFlags::STORAGE_BUFFER;
    }
    if usage.contains(wgt::BufferUses::INDEX) {
        flags |= vk::BufferUsageFlags::INDEX_BUFFER;
    }
    if usage.contains(wgt::BufferUses::VERTEX) {
        flags |= vk::BufferUsageFlags::VERTEX_BUFFER;
    }
    if usage.contains(wgt::BufferUses::INDIRECT) {
        flags |= vk::BufferUsageFlags::INDIRECT_BUFFER;
    }
    if usage.contains(wgt::BufferUses::ACCELERATION_STRUCTURE_SCRATCH) {
        flags |= vk::BufferUsageFlags::STORAGE_BUFFER | vk::BufferUsageFlags::SHADER_DEVICE_ADDRESS;
    }
    if usage.intersects(
        wgt::BufferUses::BOTTOM_LEVEL_ACCELERATION_STRUCTURE_INPUT
            | wgt::BufferUses::TOP_LEVEL_ACCELERATION_STRUCTURE_INPUT,
    ) {
        flags |= vk::BufferUsageFlags::ACCELERATION_STRUCTURE_BUILD_INPUT_READ_ONLY_KHR
            | vk::BufferUsageFlags::SHADER_DEVICE_ADDRESS;
    }
    flags
}

pub fn map_buffer_usage_to_barrier(
    usage: wgt::BufferUses,
) -> (vk::PipelineStageFlags, vk::AccessFlags) {
    let mut stages = vk::PipelineStageFlags::empty();
    let mut access = vk::AccessFlags::empty();
    let shader_stages = vk::PipelineStageFlags::VERTEX_SHADER
        | vk::PipelineStageFlags::FRAGMENT_SHADER
        | vk::PipelineStageFlags::COMPUTE_SHADER;

    if usage.contains(wgt::BufferUses::MAP_READ) {
        stages |= vk::PipelineStageFlags::HOST;
        access |= vk::AccessFlags::HOST_READ;
    }
    if usage.contains(wgt::BufferUses::MAP_WRITE) {
        stages |= vk::PipelineStageFlags::HOST;
        access |= vk::AccessFlags::HOST_WRITE;
    }
    if usage.contains(wgt::BufferUses::COPY_SRC) {
        stages |= vk::PipelineStageFlags::TRANSFER;
        access |= vk::AccessFlags::TRANSFER_READ;
    }
    if usage.contains(wgt::BufferUses::COPY_DST) {
        stages |= vk::PipelineStageFlags::TRANSFER;
        access |= vk::AccessFlags::TRANSFER_WRITE;
    }
    if usage.contains(wgt::BufferUses::UNIFORM) {
        stages |= shader_stages;
        access |= vk::AccessFlags::UNIFORM_READ;
    }
    if usage.intersects(wgt::BufferUses::STORAGE_READ_ONLY) {
        stages |= shader_stages;
        access |= vk::AccessFlags::SHADER_READ;
    }
    if usage.intersects(wgt::BufferUses::STORAGE_READ_WRITE) {
        stages |= shader_stages;
        access |= vk::AccessFlags::SHADER_READ | vk::AccessFlags::SHADER_WRITE;
    }
    if usage.contains(wgt::BufferUses::INDEX) {
        stages |= vk::PipelineStageFlags::VERTEX_INPUT;
        access |= vk::AccessFlags::INDEX_READ;
    }
    if usage.contains(wgt::BufferUses::VERTEX) {
        stages |= vk::PipelineStageFlags::VERTEX_INPUT;
        access |= vk::AccessFlags::VERTEX_ATTRIBUTE_READ;
    }
    if usage.contains(wgt::BufferUses::INDIRECT) {
        stages |= vk::PipelineStageFlags::DRAW_INDIRECT;
        access |= vk::AccessFlags::INDIRECT_COMMAND_READ;
    }
    if usage.intersects(
        wgt::BufferUses::BOTTOM_LEVEL_ACCELERATION_STRUCTURE_INPUT
            | wgt::BufferUses::TOP_LEVEL_ACCELERATION_STRUCTURE_INPUT
            | wgt::BufferUses::ACCELERATION_STRUCTURE_SCRATCH,
    ) {
        stages |= vk::PipelineStageFlags::ACCELERATION_STRUCTURE_BUILD_KHR;
        access |= vk::AccessFlags::ACCELERATION_STRUCTURE_READ_KHR
            | vk::AccessFlags::ACCELERATION_STRUCTURE_WRITE_KHR;
    }

    (stages, access)
}

pub fn map_view_dimension(dim: wgt::TextureViewDimension) -> vk::ImageViewType {
    match dim {
        wgt::TextureViewDimension::D1 => vk::ImageViewType::TYPE_1D,
        wgt::TextureViewDimension::D2 => vk::ImageViewType::TYPE_2D,
        wgt::TextureViewDimension::D2Array => vk::ImageViewType::TYPE_2D_ARRAY,
        wgt::TextureViewDimension::Cube => vk::ImageViewType::CUBE,
        wgt::TextureViewDimension::CubeArray => vk::ImageViewType::CUBE_ARRAY,
        wgt::TextureViewDimension::D3 => vk::ImageViewType::TYPE_3D,
    }
}

pub fn map_copy_extent(extent: &crate::CopyExtent) -> vk::Extent3D {
    vk::Extent3D {
        width: extent.width,
        height: extent.height,
        depth: extent.depth,
    }
}

pub fn map_subresource_range(
    range: &wgt::ImageSubresourceRange,
    format: wgt::TextureFormat,
) -> vk::ImageSubresourceRange {
    vk::ImageSubresourceRange {
        aspect_mask: map_aspects(crate::FormatAspects::new(format, range.aspect)),
        base_mip_level: range.base_mip_level,
        level_count: range.mip_level_count.unwrap_or(vk::REMAINING_MIP_LEVELS),
        base_array_layer: range.base_array_layer,
        layer_count: range
            .array_layer_count
            .unwrap_or(vk::REMAINING_ARRAY_LAYERS),
    }
}

// Special subresource range mapping for dealing with barriers
// so that we account for the "hidden" depth aspect in emulated Stencil8.
pub(super) fn map_subresource_range_combined_aspect(
    range: &wgt::ImageSubresourceRange,
    format: wgt::TextureFormat,
    private_caps: &super::PrivateCapabilities,
) -> vk::ImageSubresourceRange {
    let mut range = map_subresource_range(range, format);
    if !private_caps.texture_s8 && format == wgt::TextureFormat::Stencil8 {
        range.aspect_mask |= vk::ImageAspectFlags::DEPTH;
    }
    range
}

pub fn map_subresource_layers(
    base: &crate::TextureCopyBase,
) -> (vk::ImageSubresourceLayers, vk::Offset3D) {
    let offset = vk::Offset3D {
        x: base.origin.x as i32,
        y: base.origin.y as i32,
        z: base.origin.z as i32,
    };
    let subresource = vk::ImageSubresourceLayers {
        aspect_mask: map_aspects(base.aspect),
        mip_level: base.mip_level,
        base_array_layer: base.array_layer,
        layer_count: 1,
    };
    (subresource, offset)
}

pub fn map_filter_mode(mode: wgt::FilterMode) -> vk::Filter {
    match mode {
        wgt::FilterMode::Nearest => vk::Filter::NEAREST,
        wgt::FilterMode::Linear => vk::Filter::LINEAR,
    }
}

pub fn map_mip_filter_mode(mode: wgt::FilterMode) -> vk::SamplerMipmapMode {
    match mode {
        wgt::FilterMode::Nearest => vk::SamplerMipmapMode::NEAREST,
        wgt::FilterMode::Linear => vk::SamplerMipmapMode::LINEAR,
    }
}

pub fn map_address_mode(mode: wgt::AddressMode) -> vk::SamplerAddressMode {
    match mode {
        wgt::AddressMode::ClampToEdge => vk::SamplerAddressMode::CLAMP_TO_EDGE,
        wgt::AddressMode::Repeat => vk::SamplerAddressMode::REPEAT,
        wgt::AddressMode::MirrorRepeat => vk::SamplerAddressMode::MIRRORED_REPEAT,
        wgt::AddressMode::ClampToBorder => vk::SamplerAddressMode::CLAMP_TO_BORDER,
        // wgt::AddressMode::MirrorClamp => vk::SamplerAddressMode::MIRROR_CLAMP_TO_EDGE,
    }
}

pub fn map_border_color(border_color: wgt::SamplerBorderColor) -> vk::BorderColor {
    match border_color {
        wgt::SamplerBorderColor::TransparentBlack | wgt::SamplerBorderColor::Zero => {
            vk::BorderColor::FLOAT_TRANSPARENT_BLACK
        }
        wgt::SamplerBorderColor::OpaqueBlack => vk::BorderColor::FLOAT_OPAQUE_BLACK,
        wgt::SamplerBorderColor::OpaqueWhite => vk::BorderColor::FLOAT_OPAQUE_WHITE,
    }
}

pub fn map_comparison(fun: wgt::CompareFunction) -> vk::CompareOp {
    use wgt::CompareFunction as Cf;
    match fun {
        Cf::Never => vk::CompareOp::NEVER,
        Cf::Less => vk::CompareOp::LESS,
        Cf::LessEqual => vk::CompareOp::LESS_OR_EQUAL,
        Cf::Equal => vk::CompareOp::EQUAL,
        Cf::GreaterEqual => vk::CompareOp::GREATER_OR_EQUAL,
        Cf::Greater => vk::CompareOp::GREATER,
        Cf::NotEqual => vk::CompareOp::NOT_EQUAL,
        Cf::Always => vk::CompareOp::ALWAYS,
    }
}

pub fn map_shader_stage(stage: wgt::ShaderStages) -> vk::ShaderStageFlags {
    let mut flags = vk::ShaderStageFlags::empty();
    if stage.contains(wgt::ShaderStages::VERTEX) {
        flags |= vk::ShaderStageFlags::VERTEX;
    }
    if stage.contains(wgt::ShaderStages::FRAGMENT) {
        flags |= vk::ShaderStageFlags::FRAGMENT;
    }
    if stage.contains(wgt::ShaderStages::COMPUTE) {
        flags |= vk::ShaderStageFlags::COMPUTE;
    }
    flags
}

pub fn map_binding_type(ty: wgt::BindingType) -> vk::DescriptorType {
    match ty {
        wgt::BindingType::Buffer {
            ty,
            has_dynamic_offset,
            ..
        } => match ty {
            wgt::BufferBindingType::Storage { .. } => match has_dynamic_offset {
                true => vk::DescriptorType::STORAGE_BUFFER_DYNAMIC,
                false => vk::DescriptorType::STORAGE_BUFFER,
            },
            wgt::BufferBindingType::Uniform => match has_dynamic_offset {
                true => vk::DescriptorType::UNIFORM_BUFFER_DYNAMIC,
                false => vk::DescriptorType::UNIFORM_BUFFER,
            },
        },
        wgt::BindingType::Sampler { .. } => vk::DescriptorType::SAMPLER,
        wgt::BindingType::Texture { .. } => vk::DescriptorType::SAMPLED_IMAGE,
        wgt::BindingType::StorageTexture { .. } => vk::DescriptorType::STORAGE_IMAGE,
        wgt::BindingType::AccelerationStructure => vk::DescriptorType::ACCELERATION_STRUCTURE_KHR,
    }
}

pub fn map_topology(topology: wgt::PrimitiveTopology) -> vk::PrimitiveTopology {
    use wgt::PrimitiveTopology as Pt;
    match topology {
        Pt::PointList => vk::PrimitiveTopology::POINT_LIST,
        Pt::LineList => vk::PrimitiveTopology::LINE_LIST,
        Pt::LineStrip => vk::PrimitiveTopology::LINE_STRIP,
        Pt::TriangleList => vk::PrimitiveTopology::TRIANGLE_LIST,
        Pt::TriangleStrip => vk::PrimitiveTopology::TRIANGLE_STRIP,
    }
}

pub fn map_polygon_mode(mode: wgt::PolygonMode) -> vk::PolygonMode {
    match mode {
        wgt::PolygonMode::Fill => vk::PolygonMode::FILL,
        wgt::PolygonMode::Line => vk::PolygonMode::LINE,
        wgt::PolygonMode::Point => vk::PolygonMode::POINT,
    }
}

pub fn map_front_face(front_face: wgt::FrontFace) -> vk::FrontFace {
    match front_face {
        wgt::FrontFace::Cw => vk::FrontFace::CLOCKWISE,
        wgt::FrontFace::Ccw => vk::FrontFace::COUNTER_CLOCKWISE,
    }
}

pub fn map_cull_face(face: wgt::Face) -> vk::CullModeFlags {
    match face {
        wgt::Face::Front => vk::CullModeFlags::FRONT,
        wgt::Face::Back => vk::CullModeFlags::BACK,
    }
}

pub fn map_stencil_op(op: wgt::StencilOperation) -> vk::StencilOp {
    use wgt::StencilOperation as So;
    match op {
        So::Keep => vk::StencilOp::KEEP,
        So::Zero => vk::StencilOp::ZERO,
        So::Replace => vk::StencilOp::REPLACE,
        So::Invert => vk::StencilOp::INVERT,
        So::IncrementClamp => vk::StencilOp::INCREMENT_AND_CLAMP,
        So::IncrementWrap => vk::StencilOp::INCREMENT_AND_WRAP,
        So::DecrementClamp => vk::StencilOp::DECREMENT_AND_CLAMP,
        So::DecrementWrap => vk::StencilOp::DECREMENT_AND_WRAP,
    }
}

pub fn map_stencil_face(
    face: &wgt::StencilFaceState,
    compare_mask: u32,
    write_mask: u32,
) -> vk::StencilOpState {
    vk::StencilOpState {
        fail_op: map_stencil_op(face.fail_op),
        pass_op: map_stencil_op(face.pass_op),
        depth_fail_op: map_stencil_op(face.depth_fail_op),
        compare_op: map_comparison(face.compare),
        compare_mask,
        write_mask,
        reference: 0,
    }
}

fn map_blend_factor(factor: wgt::BlendFactor) -> vk::BlendFactor {
    use wgt::BlendFactor as Bf;
    match factor {
        Bf::Zero => vk::BlendFactor::ZERO,
        Bf::One => vk::BlendFactor::ONE,
        Bf::Src => vk::BlendFactor::SRC_COLOR,
        Bf::OneMinusSrc => vk::BlendFactor::ONE_MINUS_SRC_COLOR,
        Bf::SrcAlpha => vk::BlendFactor::SRC_ALPHA,
        Bf::OneMinusSrcAlpha => vk::BlendFactor::ONE_MINUS_SRC_ALPHA,
        Bf::Dst => vk::BlendFactor::DST_COLOR,
        Bf::OneMinusDst => vk::BlendFactor::ONE_MINUS_DST_COLOR,
        Bf::DstAlpha => vk::BlendFactor::DST_ALPHA,
        Bf::OneMinusDstAlpha => vk::BlendFactor::ONE_MINUS_DST_ALPHA,
        Bf::SrcAlphaSaturated => vk::BlendFactor::SRC_ALPHA_SATURATE,
        Bf::Constant => vk::BlendFactor::CONSTANT_COLOR,
        Bf::OneMinusConstant => vk::BlendFactor::ONE_MINUS_CONSTANT_COLOR,
        Bf::Src1 => vk::BlendFactor::SRC1_COLOR,
        Bf::OneMinusSrc1 => vk::BlendFactor::ONE_MINUS_SRC1_COLOR,
        Bf::Src1Alpha => vk::BlendFactor::SRC1_ALPHA,
        Bf::OneMinusSrc1Alpha => vk::BlendFactor::ONE_MINUS_SRC1_ALPHA,
    }
}

fn map_blend_op(operation: wgt::BlendOperation) -> vk::BlendOp {
    use wgt::BlendOperation as Bo;
    match operation {
        Bo::Add => vk::BlendOp::ADD,
        Bo::Subtract => vk::BlendOp::SUBTRACT,
        Bo::ReverseSubtract => vk::BlendOp::REVERSE_SUBTRACT,
        Bo::Min => vk::BlendOp::MIN,
        Bo::Max => vk::BlendOp::MAX,
    }
}

pub fn map_blend_component(
    component: &wgt::BlendComponent,
) -> (vk::BlendOp, vk::BlendFactor, vk::BlendFactor) {
    let op = map_blend_op(component.operation);
    let src = map_blend_factor(component.src_factor);
    let dst = map_blend_factor(component.dst_factor);
    (op, src, dst)
}

pub fn map_pipeline_statistics(
    types: wgt::PipelineStatisticsTypes,
) -> vk::QueryPipelineStatisticFlags {
    use wgt::PipelineStatisticsTypes as Pst;
    let mut flags = vk::QueryPipelineStatisticFlags::empty();
    if types.contains(Pst::VERTEX_SHADER_INVOCATIONS) {
        flags |= vk::QueryPipelineStatisticFlags::VERTEX_SHADER_INVOCATIONS;
    }
    if types.contains(Pst::CLIPPER_INVOCATIONS) {
        flags |= vk::QueryPipelineStatisticFlags::CLIPPING_INVOCATIONS;
    }
    if types.contains(Pst::CLIPPER_PRIMITIVES_OUT) {
        flags |= vk::QueryPipelineStatisticFlags::CLIPPING_PRIMITIVES;
    }
    if types.contains(Pst::FRAGMENT_SHADER_INVOCATIONS) {
        flags |= vk::QueryPipelineStatisticFlags::FRAGMENT_SHADER_INVOCATIONS;
    }
    if types.contains(Pst::COMPUTE_SHADER_INVOCATIONS) {
        flags |= vk::QueryPipelineStatisticFlags::COMPUTE_SHADER_INVOCATIONS;
    }
    flags
}

pub fn map_acceleration_structure_format(
    format: crate::AccelerationStructureFormat,
) -> vk::AccelerationStructureTypeKHR {
    match format {
        crate::AccelerationStructureFormat::TopLevel => vk::AccelerationStructureTypeKHR::TOP_LEVEL,
        crate::AccelerationStructureFormat::BottomLevel => {
            vk::AccelerationStructureTypeKHR::BOTTOM_LEVEL
        }
    }
}

pub fn map_acceleration_structure_build_mode(
    format: crate::AccelerationStructureBuildMode,
) -> vk::BuildAccelerationStructureModeKHR {
    match format {
        crate::AccelerationStructureBuildMode::Build => {
            vk::BuildAccelerationStructureModeKHR::BUILD
        }
        crate::AccelerationStructureBuildMode::Update => {
            vk::BuildAccelerationStructureModeKHR::UPDATE
        }
    }
}

pub fn map_acceleration_structure_flags(
    flags: crate::AccelerationStructureBuildFlags,
) -> vk::BuildAccelerationStructureFlagsKHR {
    let mut vk_flags = vk::BuildAccelerationStructureFlagsKHR::empty();

    if flags.contains(crate::AccelerationStructureBuildFlags::PREFER_FAST_TRACE) {
        vk_flags |= vk::BuildAccelerationStructureFlagsKHR::PREFER_FAST_TRACE;
    }

    if flags.contains(crate::AccelerationStructureBuildFlags::PREFER_FAST_BUILD) {
        vk_flags |= vk::BuildAccelerationStructureFlagsKHR::PREFER_FAST_BUILD;
    }

    if flags.contains(crate::AccelerationStructureBuildFlags::ALLOW_UPDATE) {
        vk_flags |= vk::BuildAccelerationStructureFlagsKHR::ALLOW_UPDATE;
    }

    if flags.contains(crate::AccelerationStructureBuildFlags::LOW_MEMORY) {
        vk_flags |= vk::BuildAccelerationStructureFlagsKHR::LOW_MEMORY;
    }

    if flags.contains(crate::AccelerationStructureBuildFlags::ALLOW_COMPACTION) {
        vk_flags |= vk::BuildAccelerationStructureFlagsKHR::ALLOW_COMPACTION
    }

    vk_flags
}

pub fn map_acceleration_structure_geometry_flags(
    flags: crate::AccelerationStructureGeometryFlags,
) -> vk::GeometryFlagsKHR {
    let mut vk_flags = vk::GeometryFlagsKHR::empty();

    if flags.contains(crate::AccelerationStructureGeometryFlags::OPAQUE) {
        vk_flags |= vk::GeometryFlagsKHR::OPAQUE;
    }

    if flags.contains(crate::AccelerationStructureGeometryFlags::NO_DUPLICATE_ANY_HIT_INVOCATION) {
        vk_flags |= vk::GeometryFlagsKHR::NO_DUPLICATE_ANY_HIT_INVOCATION;
    }

    vk_flags
}

pub fn map_acceleration_structure_usage_to_barrier(
    usage: crate::AccelerationStructureUses,
    features: wgt::Features,
) -> (vk::PipelineStageFlags, vk::AccessFlags) {
    let mut stages = vk::PipelineStageFlags::empty();
    let mut access = vk::AccessFlags::empty();

    if usage.contains(crate::AccelerationStructureUses::BUILD_INPUT) {
        stages |= vk::PipelineStageFlags::ACCELERATION_STRUCTURE_BUILD_KHR;
        access |= vk::AccessFlags::ACCELERATION_STRUCTURE_READ_KHR;
    }
    if usage.contains(crate::AccelerationStructureUses::BUILD_OUTPUT) {
        stages |= vk::PipelineStageFlags::ACCELERATION_STRUCTURE_BUILD_KHR;
        access |= vk::AccessFlags::ACCELERATION_STRUCTURE_WRITE_KHR;
    }
    if usage.contains(crate::AccelerationStructureUses::SHADER_INPUT)
        && features.contains(wgt::Features::EXPERIMENTAL_RAY_QUERY)
    {
        stages |= vk::PipelineStageFlags::VERTEX_SHADER
            | vk::PipelineStageFlags::FRAGMENT_SHADER
            | vk::PipelineStageFlags::COMPUTE_SHADER;
        access |= vk::AccessFlags::ACCELERATION_STRUCTURE_READ_KHR;
    }

    (stages, access)
}<|MERGE_RESOLUTION|>--- conflicted
+++ resolved
@@ -218,10 +218,7 @@
     }
 }
 
-pub fn derive_image_layout(
-    usage: wgt::TextureUses,
-    format: wgt::TextureFormat,
-) -> vk::ImageLayout {
+pub fn derive_image_layout(usage: wgt::TextureUses, format: wgt::TextureFormat) -> vk::ImageLayout {
     // Note: depth textures are always sampled with RODS layout
     let is_color = !format.is_depth_stencil_format();
     match usage {
@@ -230,9 +227,7 @@
         wgt::TextureUses::COPY_DST => vk::ImageLayout::TRANSFER_DST_OPTIMAL,
         wgt::TextureUses::RESOURCE if is_color => vk::ImageLayout::SHADER_READ_ONLY_OPTIMAL,
         wgt::TextureUses::COLOR_TARGET => vk::ImageLayout::COLOR_ATTACHMENT_OPTIMAL,
-        wgt::TextureUses::DEPTH_STENCIL_WRITE => {
-            vk::ImageLayout::DEPTH_STENCIL_ATTACHMENT_OPTIMAL
-        }
+        wgt::TextureUses::DEPTH_STENCIL_WRITE => vk::ImageLayout::DEPTH_STENCIL_ATTACHMENT_OPTIMAL,
         _ => {
             if usage == wgt::TextureUses::PRESENT {
                 vk::ImageLayout::PRESENT_SRC_KHR
@@ -259,22 +254,16 @@
     if usage.contains(wgt::TextureUses::COLOR_TARGET) {
         flags |= vk::ImageUsageFlags::COLOR_ATTACHMENT;
     }
+    if usage
+        .intersects(wgt::TextureUses::DEPTH_STENCIL_READ | wgt::TextureUses::DEPTH_STENCIL_WRITE)
+    {
+        flags |= vk::ImageUsageFlags::DEPTH_STENCIL_ATTACHMENT;
+    }
     if usage.intersects(
-        wgt::TextureUses::DEPTH_STENCIL_READ | wgt::TextureUses::DEPTH_STENCIL_WRITE,
-    ) {
-        flags |= vk::ImageUsageFlags::DEPTH_STENCIL_ATTACHMENT;
-    }
-    if usage.intersects(
-<<<<<<< HEAD
         wgt::TextureUses::STORAGE_READ_ONLY
             | wgt::TextureUses::STORAGE_WRITE_ONLY
-            | wgt::TextureUses::STORAGE_READ_WRITE,
-=======
-        crate::TextureUses::STORAGE_READ_ONLY
-            | crate::TextureUses::STORAGE_WRITE_ONLY
-            | crate::TextureUses::STORAGE_READ_WRITE
-            | crate::TextureUses::STORAGE_ATOMIC,
->>>>>>> fb3cb547
+            | wgt::TextureUses::STORAGE_READ_WRITE
+            | wgt::TextureUses::STORAGE_ATOMIC,
     ) {
         flags |= vk::ImageUsageFlags::STORAGE;
     }
@@ -317,31 +306,19 @@
         access |= vk::AccessFlags::DEPTH_STENCIL_ATTACHMENT_READ
             | vk::AccessFlags::DEPTH_STENCIL_ATTACHMENT_WRITE;
     }
-<<<<<<< HEAD
-    if usage
-        .intersects(wgt::TextureUses::STORAGE_READ_ONLY | wgt::TextureUses::STORAGE_READ_WRITE)
-    {
-        stages |= shader_stages;
-        access |= vk::AccessFlags::SHADER_READ;
-    }
-    if usage
-        .intersects(wgt::TextureUses::STORAGE_WRITE_ONLY | wgt::TextureUses::STORAGE_READ_WRITE)
-    {
-=======
     if usage.intersects(
-        crate::TextureUses::STORAGE_READ_ONLY
-            | crate::TextureUses::STORAGE_READ_WRITE
-            | crate::TextureUses::STORAGE_ATOMIC,
+        wgt::TextureUses::STORAGE_READ_ONLY
+            | wgt::TextureUses::STORAGE_READ_WRITE
+            | wgt::TextureUses::STORAGE_ATOMIC,
     ) {
         stages |= shader_stages;
         access |= vk::AccessFlags::SHADER_READ;
     }
     if usage.intersects(
-        crate::TextureUses::STORAGE_WRITE_ONLY
-            | crate::TextureUses::STORAGE_READ_WRITE
-            | crate::TextureUses::STORAGE_ATOMIC,
+        wgt::TextureUses::STORAGE_WRITE_ONLY
+            | wgt::TextureUses::STORAGE_READ_WRITE
+            | wgt::TextureUses::STORAGE_ATOMIC,
     ) {
->>>>>>> fb3cb547
         stages |= shader_stages;
         access |= vk::AccessFlags::SHADER_WRITE;
     }
@@ -374,16 +351,10 @@
         bits |= wgt::TextureUses::DEPTH_STENCIL_READ | wgt::TextureUses::DEPTH_STENCIL_WRITE;
     }
     if usage.contains(vk::ImageUsageFlags::STORAGE) {
-<<<<<<< HEAD
         bits |= wgt::TextureUses::STORAGE_READ_ONLY
             | wgt::TextureUses::STORAGE_WRITE_ONLY
-            | wgt::TextureUses::STORAGE_READ_WRITE;
-=======
-        bits |= crate::TextureUses::STORAGE_READ_ONLY
-            | crate::TextureUses::STORAGE_WRITE_ONLY
-            | crate::TextureUses::STORAGE_READ_WRITE
-            | crate::TextureUses::STORAGE_ATOMIC;
->>>>>>> fb3cb547
+            | wgt::TextureUses::STORAGE_READ_WRITE
+            | wgt::TextureUses::STORAGE_ATOMIC;
     }
     bits
 }
