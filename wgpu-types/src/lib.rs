--- conflicted
+++ resolved
@@ -6163,7 +6163,6 @@
     }
 }
 
-<<<<<<< HEAD
 #[derive(Clone, Debug, PartialEq, Eq)]
 #[cfg_attr(feature = "trace", derive(serde::Serialize))]
 #[cfg_attr(feature = "replay", derive(serde::Deserialize))]
@@ -6237,8 +6236,6 @@
     }
 }
 
-=======
->>>>>>> 0b7e7283
 bitflags::bitflags!(
     /// Flags for acceleration structures
     pub struct AccelerationStructureFlags: u8 {
